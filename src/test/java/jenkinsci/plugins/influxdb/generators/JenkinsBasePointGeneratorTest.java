package jenkinsci.plugins.influxdb.generators;

import hudson.EnvVars;
import hudson.model.*;
import jenkins.model.Jenkins;
import jenkinsci.plugins.influxdb.renderer.MeasurementRenderer;
import jenkinsci.plugins.influxdb.renderer.ProjectNameRenderer;
import org.apache.commons.lang.StringUtils;
import org.hamcrest.Matchers;
import org.influxdb.dto.Point;
import org.junit.Assert;
import org.junit.Before;
import org.junit.Test;
import org.mockito.Mockito;

import java.io.IOException;

import static org.hamcrest.Matchers.containsString;
import static org.hamcrest.Matchers.not;
import static org.junit.Assert.assertThat;

/**
 * @author Damien Coraboeuf <damien.coraboeuf@gmail.com>
 */
public class JenkinsBasePointGeneratorTest {
    public static final String JOB_NAME = "master";
    public static final int BUILD_NUMBER = 11;
    public static final String CUSTOM_PREFIX = "test_prefix";

    public static final String JENKINS_ENV_PARAMETER_FIELD =
                    "testKey1=testValueField\n" +
                    "testKey2=${incompleteEnvValueField\n" +
                    "testEnvKeyField1=${testEnvValueField}\n" +
                    "testEnvKeyField2=PREFIX_${testEnvValueField}_${testEnvValueField}_SUFFIX";
    private static final String JENKINS_ENV_VALUE_FIELD = "testEnvValueField";
    private static final String JENKINS_ENV_RESOLVED_VALUE_FIELD = "resolvedEnvValueField";

    public static final String JENKINS_ENV_PARAMETER_TAG =
                    "testKey1=testValueTag\n" +
                    "testKey2=${incompleteEnvValueTag\n" +
                    "testEnvKeyTag1=${testEnvValueTag}\n" +
                    "testEnvKeyTag2=PREFIX_${testEnvValueTag}_${testEnvValueTag}_SUFFIX";
    private static final String JENKINS_ENV_VALUE_TAG = "testEnvValueTag";
    private static final String JENKINS_ENV_RESOLVED_VALUE_TAG = "resolvedEnvValueTag";

    private Run<?, ?> build;
    private MeasurementRenderer<Run<?, ?>> measurementRenderer;
    private Executor executor;
    private TaskListener listener;
    private EnvVars mockedEnvVars;

    @Before
    public void before() throws IOException, InterruptedException {
        build = Mockito.mock(Run.class);
        Job job = Mockito.mock(Job.class);
        executor = Mockito.mock(Executor.class);
        listener = Mockito.mock(TaskListener.class);
        mockedEnvVars = Mockito.mock(EnvVars.class);
        Computer computer = Mockito.mock(Computer.class);
        measurementRenderer = new ProjectNameRenderer(CUSTOM_PREFIX, null);

        Mockito.when(build.getNumber()).thenReturn(BUILD_NUMBER);
        Mockito.when(build.getBuildStatusSummary()).thenReturn(new Run.Summary(false, "OK"));
        Mockito.when(build.getParent()).thenReturn(job);
        Mockito.when(build.getEnvironment(listener)).thenReturn(mockedEnvVars);
        Mockito.when(executor.getOwner()).thenReturn(computer);
        Mockito.when(computer.getName()).thenReturn("slave-1");
        Mockito.when(job.getName()).thenReturn(JOB_NAME);
        Mockito.when(job.getRelativeNameFrom(Mockito.any(Jenkins.class))).thenReturn("folder/" + JOB_NAME);
        Mockito.when(job.getBuildHealth()).thenReturn(new HealthReport());
        Mockito.when(mockedEnvVars.get(JENKINS_ENV_VALUE_FIELD)).thenReturn(JENKINS_ENV_RESOLVED_VALUE_FIELD);
        Mockito.when(mockedEnvVars.get(JENKINS_ENV_VALUE_TAG)).thenReturn(JENKINS_ENV_RESOLVED_VALUE_TAG);
    }

    @Test
    public void agent_present() {
        Mockito.when(build.getExecutor()).thenReturn(executor);
        JenkinsBasePointGenerator generator = new JenkinsBasePointGenerator(measurementRenderer, AbstractPointGenerator.CUSTOM_PREFIX, build, listener, StringUtils.EMPTY, StringUtils.EMPTY);
        Point[] points = generator.generate();

        Assert.assertTrue(points[0].lineProtocol().contains("build_agent_name=\"slave-1\""));
        Assert.assertTrue(points[0].lineProtocol().contains("project_path=\"folder/master\""));
    }

    @Test
    public void agent_not_present() {
        Mockito.when(build.getExecutor()).thenReturn(null);
        JenkinsBasePointGenerator generator = new JenkinsBasePointGenerator(measurementRenderer, AbstractPointGenerator.CUSTOM_PREFIX, build, listener, StringUtils.EMPTY, StringUtils.EMPTY);
        Point[] points = generator.generate();

        Assert.assertTrue(points[0].lineProtocol().contains("build_agent_name=\"\""));
        Assert.assertTrue(points[0].lineProtocol().contains("project_path=\"folder/master\""));
    }

    @Test
<<<<<<< HEAD
    public void sheduled_and_start_and_end_time_present() {
        JenkinsBasePointGenerator generator = new JenkinsBasePointGenerator(measurementRenderer, StringUtils.EMPTY, build);
        Point[] generatedPoints = generator.generate();

        Assert.assertThat(generatedPoints[0].lineProtocol(), Matchers.containsString(String.format("%s=", JenkinsBasePointGenerator.BUILD_SCHEDULED_TIME)));
        Assert.assertThat(generatedPoints[0].lineProtocol(), Matchers.containsString(String.format("%s=", JenkinsBasePointGenerator.BUILD_EXEC_TIME)));
        Assert.assertThat(generatedPoints[0].lineProtocol(), Matchers.containsString(String.format("%s=", JenkinsBasePointGenerator.BUILD_MEASURED_TIME)));
=======
    public void valid_jenkins_env_parameter_for_fields_present() {
        JenkinsBasePointGenerator jenkinsBasePointGenerator =
                new JenkinsBasePointGenerator(measurementRenderer, CUSTOM_PREFIX, build, listener, JENKINS_ENV_PARAMETER_FIELD, StringUtils.EMPTY);
        Point[] generatedPoints = jenkinsBasePointGenerator.generate();
        String lineProtocol = generatedPoints[0].lineProtocol();

        assertThat(lineProtocol, containsString("testKey1=\"testValueField\""));
        assertThat(lineProtocol, containsString("testKey2=\"${incompleteEnvValueField\""));
        assertThat(lineProtocol, containsString("testEnvKeyField1=\"" + JENKINS_ENV_RESOLVED_VALUE_FIELD + "\""));
        assertThat(lineProtocol, containsString("testEnvKeyField2=\"PREFIX_" + JENKINS_ENV_RESOLVED_VALUE_FIELD + "_" + JENKINS_ENV_RESOLVED_VALUE_FIELD + "_SUFFIX\""));

        assertThat(lineProtocol, not(containsString("testValueTag")));
        assertThat(lineProtocol, not(containsString("${incompleteEnvValueTag")));
        assertThat(lineProtocol, not(containsString("testEnvKeyTag1")));
        assertThat(lineProtocol, not(containsString(JENKINS_ENV_RESOLVED_VALUE_TAG)));
        assertThat(lineProtocol, not(containsString("testEnvKeyTag2")));
        assertThat(lineProtocol, not(containsString("PREFIX_" + JENKINS_ENV_RESOLVED_VALUE_TAG + "_SUFFIX")));
    }

    @Test
    public void valid_jenkins_env_parameter_for_tags_present() {
        JenkinsBasePointGenerator jenkinsBasePointGenerator =
                new JenkinsBasePointGenerator(measurementRenderer, CUSTOM_PREFIX, build, listener, StringUtils.EMPTY, JENKINS_ENV_PARAMETER_TAG);
        Point[] generatedPoints = jenkinsBasePointGenerator.generate();
        String lineProtocol = generatedPoints[0].lineProtocol();

        assertThat(lineProtocol, containsString("testKey1=testValueTag"));
        assertThat(lineProtocol, containsString("testKey2=${incompleteEnvValueTag"));
        assertThat(lineProtocol, containsString("testEnvKeyTag1=" + JENKINS_ENV_RESOLVED_VALUE_TAG));
        assertThat(lineProtocol, containsString("testEnvKeyTag2=PREFIX_" + JENKINS_ENV_RESOLVED_VALUE_TAG + "_" + JENKINS_ENV_RESOLVED_VALUE_TAG +"_SUFFIX"));

        assertThat(lineProtocol, not(containsString("testValueField")));
        assertThat(lineProtocol, not(containsString("${incompleteEnvValueField")));
        assertThat(lineProtocol, not(containsString("testEnvKeyField1")));
        assertThat(lineProtocol, not(containsString(JENKINS_ENV_RESOLVED_VALUE_FIELD)));
        assertThat(lineProtocol, not(containsString("testEnvKeyField2")));
        assertThat(lineProtocol, not(containsString("PREFIX_" + JENKINS_ENV_RESOLVED_VALUE_FIELD + "_SUFFIX")));
    }

    @Test
    public void valid_jenkins_env_parameter_for_fields_and_tags_present() {
        JenkinsBasePointGenerator jenkinsBasePointGenerator =
                new JenkinsBasePointGenerator(measurementRenderer, CUSTOM_PREFIX, build, listener, JENKINS_ENV_PARAMETER_FIELD, JENKINS_ENV_PARAMETER_TAG);
        Point[] generatedPoints = jenkinsBasePointGenerator.generate();
        String lineProtocol = generatedPoints[0].lineProtocol();

        assertThat(lineProtocol, containsString("testKey1=\"testValueField\""));
        assertThat(lineProtocol, containsString("testKey2=\"${incompleteEnvValueField\""));

        assertThat(lineProtocol, containsString("testEnvKeyField1=\"" + JENKINS_ENV_RESOLVED_VALUE_FIELD + "\""));
        assertThat(lineProtocol, containsString("testEnvKeyField2=\"PREFIX_" + JENKINS_ENV_RESOLVED_VALUE_FIELD + "_" + JENKINS_ENV_RESOLVED_VALUE_FIELD + "_SUFFIX\""));

        assertThat(lineProtocol, containsString("testKey1=testValueTag"));
        assertThat(lineProtocol, containsString("testKey2=${incompleteEnvValueTag"));

        assertThat(lineProtocol, containsString("testEnvKeyTag1=" + JENKINS_ENV_RESOLVED_VALUE_TAG));
        assertThat(lineProtocol, containsString("testEnvKeyTag2=PREFIX_" + JENKINS_ENV_RESOLVED_VALUE_TAG + "_" + JENKINS_ENV_RESOLVED_VALUE_TAG + "_SUFFIX"));
>>>>>>> 76dee7e8
    }
}<|MERGE_RESOLUTION|>--- conflicted
+++ resolved
@@ -93,7 +93,6 @@
     }
 
     @Test
-<<<<<<< HEAD
     public void sheduled_and_start_and_end_time_present() {
         JenkinsBasePointGenerator generator = new JenkinsBasePointGenerator(measurementRenderer, StringUtils.EMPTY, build);
         Point[] generatedPoints = generator.generate();
@@ -101,7 +100,10 @@
         Assert.assertThat(generatedPoints[0].lineProtocol(), Matchers.containsString(String.format("%s=", JenkinsBasePointGenerator.BUILD_SCHEDULED_TIME)));
         Assert.assertThat(generatedPoints[0].lineProtocol(), Matchers.containsString(String.format("%s=", JenkinsBasePointGenerator.BUILD_EXEC_TIME)));
         Assert.assertThat(generatedPoints[0].lineProtocol(), Matchers.containsString(String.format("%s=", JenkinsBasePointGenerator.BUILD_MEASURED_TIME)));
-=======
+    }
+
+
+    @Test
     public void valid_jenkins_env_parameter_for_fields_present() {
         JenkinsBasePointGenerator jenkinsBasePointGenerator =
                 new JenkinsBasePointGenerator(measurementRenderer, CUSTOM_PREFIX, build, listener, JENKINS_ENV_PARAMETER_FIELD, StringUtils.EMPTY);
@@ -159,6 +161,5 @@
 
         assertThat(lineProtocol, containsString("testEnvKeyTag1=" + JENKINS_ENV_RESOLVED_VALUE_TAG));
         assertThat(lineProtocol, containsString("testEnvKeyTag2=PREFIX_" + JENKINS_ENV_RESOLVED_VALUE_TAG + "_" + JENKINS_ENV_RESOLVED_VALUE_TAG + "_SUFFIX"));
->>>>>>> 76dee7e8
     }
 }