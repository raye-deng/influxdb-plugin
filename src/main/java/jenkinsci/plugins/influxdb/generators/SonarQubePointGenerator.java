package jenkinsci.plugins.influxdb.generators;

import java.io.BufferedReader;
import java.io.IOException;
import java.net.URI;
import java.net.URISyntaxException;
import java.nio.charset.StandardCharsets;
import java.util.regex.Matcher;
import java.util.regex.Pattern;
import java.lang.InterruptedException;

import okhttp3.Credentials;
import okhttp3.OkHttpClient;
import okhttp3.Request;
import okhttp3.Response;
import org.apache.commons.lang3.StringUtils;
import org.influxdb.dto.Point;

import hudson.model.Run;
import hudson.model.TaskListener;
import jenkinsci.plugins.influxdb.renderer.MeasurementRenderer;
import net.sf.json.JSONArray;
import net.sf.json.JSONObject;

public class SonarQubePointGenerator extends AbstractPointGenerator {

<<<<<<< HEAD
    private static final String BUILD_DISPLAY_NAME = "display_name";
    private static final String SONARQUBE_LINES_OF_CODE = "lines_of_code";
    private static final String SONARQUBE_COMPLEXITY = "complexity";
    private static final String SONARQUBE_CRITICAL_ISSUES = "critical_issues";
    private static final String SONARQUBE_MAJOR_ISSUES = "major_issues";
    private static final String SONARQUBE_MINOR_ISSUES = "minor_issues";
    private static final String SONARQUBE_INFO_ISSUES = "info_issues";
    private static final String SONARQUBE_BLOCKER_ISSUES = "blocker_issues";

    private static final String URL_PATTERN_IN_LOGS = ".*" + Pattern.quote("ANALYSIS SUCCESSFUL, you can browse ")
            + "(.*)";

    private static final String SONAR_ISSUES_BASE_URL = "/api/issues/search?ps=500&projectKeys=";

    private static final String SONAR_METRICS_BASE_URL = "/api/measures/component?metricKeys=ncloc,complexity,violations&componentKey=";

    private static final OkHttpClient httpClient = new OkHttpClient();

    private String sonarIssuesUrl;
    private String sonarMetricsUrl;

    private final Run<?, ?> build;
    private final String customPrefix;
    private final TaskListener listener;

    public SonarQubePointGenerator(MeasurementRenderer<Run<?, ?>> measurementRenderer, String customPrefix,
            Run<?, ?> build, long timestamp, TaskListener listener, boolean replaceDashWithUnderscore) {
        super(measurementRenderer, timestamp, replaceDashWithUnderscore);
        this.build = build;
        this.customPrefix = customPrefix;
        this.listener = listener;
    }

    public boolean hasReport() {
        String sonarBuildLink = null;
        try {
            sonarBuildLink = getSonarProjectURLFromBuildLogs(build);
            if (!StringUtils.isEmpty(sonarBuildLink)) {
                setSonarDetails(sonarBuildLink);
                return true;
            }
        } catch (IOException e) {
            //
        }

        return false;
    }

    private void setSonarDetails(String sonarBuildLink) {
        try {
            String sonarProjectName = getSonarProjectName(sonarBuildLink);
            // Use SONAR_HOST_URL environment variable if possible
            String url = "";
            try {
                url = build.getEnvironment(listener).get("SONAR_HOST_URL");
            } catch (InterruptedException | IOException e) {
                // handle
            }
            String sonarServer;
            if (url != null && !url.isEmpty()) {
                sonarServer = url;
            } else {
                if (sonarBuildLink.indexOf("/dashboard?id=" + sonarProjectName) > 0) {
                    sonarServer = sonarBuildLink.substring(0,
                            sonarBuildLink.indexOf("/dashboard?id=" + sonarProjectName));
                } else {
                    sonarServer = sonarBuildLink.substring(0,
                            sonarBuildLink.indexOf("/dashboard/index/" + sonarProjectName));
                }
            }
            sonarIssuesUrl = sonarServer + SONAR_ISSUES_BASE_URL + sonarProjectName + "&resolved=false&severities=";
            sonarMetricsUrl = sonarServer + SONAR_METRICS_BASE_URL + sonarProjectName;
        } catch (URISyntaxException e) {
            //
        }
    }

    public Point[] generate() {
        Point point = null;
        try {
            point = buildPoint(measurementName("sonarqube_data"), customPrefix, build)
                    .addField(BUILD_DISPLAY_NAME, build.getDisplayName())
                    .addField(SONARQUBE_CRITICAL_ISSUES, getSonarIssues(sonarIssuesUrl, "CRITICAL"))
                    .addField(SONARQUBE_BLOCKER_ISSUES, getSonarIssues(sonarIssuesUrl, "BLOCKER"))
                    .addField(SONARQUBE_MAJOR_ISSUES, getSonarIssues(sonarIssuesUrl, "MAJOR"))
                    .addField(SONARQUBE_MINOR_ISSUES, getSonarIssues(sonarIssuesUrl, "MINOR"))
                    .addField(SONARQUBE_INFO_ISSUES, getSonarIssues(sonarIssuesUrl, "INFO"))
                    .addField(SONARQUBE_LINES_OF_CODE, getLinesOfCode(sonarMetricsUrl))
                    .build();
        } catch (IOException e) {
            // handle
        }
        return new Point[] { point };
    }

    private String getResult(String url) throws IOException {
        Request.Builder requestBuilder = new Request.Builder()
                .get()
                .url(url)
                .header("Accept", "application/json");

        try {
            String token = build.getEnvironment(listener).get("SONAR_AUTH_TOKEN");
            if (token != null) {
                String credential = Credentials.basic(token, "", StandardCharsets.UTF_8);
                requestBuilder.header("Authorization", credential);
            }
        } catch (InterruptedException | IOException e) {
            // handle
        }

        try (Response response = httpClient.newCall(requestBuilder.build()).execute()) {
            if (response.code() != 200) {
                throw new RuntimeException("Failed : HTTP error code : " + response.code() + " from URL : " + url);
            }

            return response.body().string();
        }
    }

    private String getSonarProjectURLFromBuildLogs(Run<?, ?> build) throws IOException {
        String url = null;
        try (BufferedReader br = new BufferedReader(build.getLogReader())) {
            String line;
            Pattern p = Pattern.compile(URL_PATTERN_IN_LOGS);
            while ((line = br.readLine()) != null) {
                Matcher match = p.matcher(line);
                if (match.matches()) {
                    url = match.group(1);
                }
            }
        }
        return url;
    }

    String getSonarProjectName(String url) throws URISyntaxException {
        //String sonarVersion = getResult("api/server/version");
        URI uri = new URI(url);
        String[] projectUrl;
        try {
            projectUrl = uri.getRawQuery().split("id=");
        } catch (NullPointerException e) {
            projectUrl = uri.getRawPath().split("/");
        }
        return projectUrl.length > 1 ? projectUrl[projectUrl.length - 1] : "";
    }

    private int getLinesOfCode(String url) throws IOException {
        String output = getResult(url);
        JSONObject metricsObjects = JSONObject.fromObject(output);
        int linesOfCodeCount = 0;
        JSONArray array = metricsObjects.getJSONObject("component").getJSONArray("measures");
        for (int i = 0; i < array.size(); i++) {
            JSONObject metricsObject = array.getJSONObject(i);
            if (metricsObject.get("metric").equals("ncloc")) {
                linesOfCodeCount = metricsObject.getInt("value");
            }
        }

        return linesOfCodeCount;
    }

    private int getSonarIssues(String url, String severity) throws IOException {
        String output = getResult(url + severity);
        return JSONObject.fromObject(output).getInt("total");
    }
=======
	private static final String BUILD_DISPLAY_NAME = "display_name";
	private static final String SONARQUBE_LINES_OF_CODE = "lines_of_code";
	private static final String SONARQUBE_COMPLEXITY = "complexity";
	private static final String SONARQUBE_CRITICAL_ISSUES = "critical_issues";
	private static final String SONARQUBE_MAJOR_ISSUES = "major_issues";
	private static final String SONARQUBE_MINOR_ISSUES = "minor_issues";
	private static final String SONARQUBE_INFO_ISSUES = "info_issues";
	private static final String SONARQUBE_BLOCKER_ISSUES = "blocker_issues";

	private static final String URL_PATTERN_IN_LOGS = ".*" + Pattern.quote("ANALYSIS SUCCESSFUL, you can browse ")
			+ "(.*)";

	private static final String SONAR_ISSUES_BASE_URL = "/api/issues/search?ps=500&projectKeys=";

	private static final String SONAR_METRICS_BASE_URL = "/api/measures/component?metricKeys=ncloc,complexity,violations&componentKey=";

	private static final OkHttpClient httpClient = new OkHttpClient();

	private String sonarIssuesUrl;
	private String sonarMetricsUrl;

	private final Run<?, ?> build;
	private final String customPrefix;
	private final TaskListener listener;

	public SonarQubePointGenerator(MeasurementRenderer<Run<?, ?>> measurementRenderer, String customPrefix,
			Run<?, ?> build, long timestamp, TaskListener listener, boolean replaceDashWithUnderscore) {
		super(measurementRenderer, timestamp, replaceDashWithUnderscore);
		this.build = build;
		this.customPrefix = customPrefix;
		this.listener = listener;
	}

	public boolean hasReport() {
		String sonarBuildLink = null;
		try {
			sonarBuildLink = getSonarProjectURLFromBuildLogs(build);
			if (!StringUtils.isEmpty(sonarBuildLink)) {
				setSonarDetails(sonarBuildLink);
				return true;
			}
		} catch (IOException e) {
			//
		}

		return false;
	}

	private void setSonarDetails(String sonarBuildLink) {
		try {
			String sonarProjectName = getSonarProjectName(sonarBuildLink);
			// Use SONAR_HOST_URL environment variable if possible
			String url = "";
			try {
				url = build.getEnvironment(listener).get("SONAR_HOST_URL");
				String logMessage = "[InfluxDB Plugin] INFO: Using SonarQube host URL found in environment variable SONAR_HOST_URL";
				listener.getLogger().println(logMessage);
			} catch (InterruptedException | IOException e) {
				// handle
			}
			String sonarServer;
			if (url != null && !url.isEmpty()) {
				sonarServer = url;
			} else {
				if (sonarBuildLink.indexOf("/dashboard?id=" + sonarProjectName) > 0) {
					sonarServer = sonarBuildLink.substring(0,
							sonarBuildLink.indexOf("/dashboard?id=" + sonarProjectName));
				} else {
					sonarServer = sonarBuildLink.substring(0,
							sonarBuildLink.indexOf("/dashboard/index/" + sonarProjectName));
				}
			}
			sonarIssuesUrl = sonarServer + SONAR_ISSUES_BASE_URL + sonarProjectName + "&resolved=false&severities=";
			sonarMetricsUrl = sonarServer + SONAR_METRICS_BASE_URL + sonarProjectName;
		} catch (URISyntaxException e) {
			//
		}
	}

	public Point[] generate() {
		Point point = null;
		try {
			point = buildPoint(measurementName("sonarqube_data"), customPrefix, build)
					.addField(BUILD_DISPLAY_NAME, build.getDisplayName())
					.addField(SONARQUBE_CRITICAL_ISSUES, getSonarIssues(sonarIssuesUrl, "CRITICAL"))
					.addField(SONARQUBE_BLOCKER_ISSUES, getSonarIssues(sonarIssuesUrl, "BLOCKER"))
					.addField(SONARQUBE_MAJOR_ISSUES, getSonarIssues(sonarIssuesUrl, "MAJOR"))
					.addField(SONARQUBE_MINOR_ISSUES, getSonarIssues(sonarIssuesUrl, "MINOR"))
					.addField(SONARQUBE_INFO_ISSUES, getSonarIssues(sonarIssuesUrl, "INFO"))
					.addField(SONARQUBE_LINES_OF_CODE, getLinesOfCode(sonarMetricsUrl))
					.build();
		} catch (IOException e) {
			// handle
		}
		return new Point[] { point };
	}

	private String getResult(String url) throws IOException {
		Request.Builder requestBuilder = new Request.Builder()
				.get()
				.url(url)
				.header("Accept", "application/json");

		try {
			String token = build.getEnvironment(listener).get("SONAR_AUTH_TOKEN");
			if (token != null) {
				String logMessage = "[InfluxDB Plugin] INFO: Using SonarQube auth token found in environment variable SONAR_AUTH_TOKEN";
				listener.getLogger().println(logMessage);
				String credential = Credentials.basic(token, "", StandardCharsets.UTF_8);
				requestBuilder.header("Authorization", credential);
			} else {
				String logMessage = "[InfluxDB Plugin] WARNING: No SonarQube auth token found in environment variable SONAR_AUTH_TOKEN. Depending on access rights, this might result in a HTTP/401.";
				listener.getLogger().println(logMessage);
            }
		} catch (InterruptedException | IOException e) {
			// handle
		}

		try (Response response = httpClient.newCall(requestBuilder.build()).execute()) {
			if (response.code() != 200) {
				throw new RuntimeException("Failed : HTTP error code : " + response.code() + " from URL : " + url);
			}

			return response.body().string();
		}
	}

	private String getSonarProjectURLFromBuildLogs(Run<?, ?> build) throws IOException {
		String url = null;
		try (BufferedReader br = new BufferedReader(build.getLogReader())) {
			String line;
			Pattern p = Pattern.compile(URL_PATTERN_IN_LOGS);
			while ((line = br.readLine()) != null) {
				Matcher match = p.matcher(line);
				if (match.matches()) {
					url = match.group(1);
				}
			}
		}
		return url;
	}

	String getSonarProjectName(String url) throws URISyntaxException {
		//String sonarVersion = getResult("api/server/version");
		URI uri = new URI(url);
		String[] projectUrl;
		try {
			projectUrl = uri.getRawQuery().split("id=");
		} catch (NullPointerException e) {
			projectUrl = uri.getRawPath().split("/");
		}
		return projectUrl.length > 1 ? projectUrl[projectUrl.length - 1] : "";
	}

	private int getLinesOfCode(String url) throws IOException {
		String output = getResult(url);
		JSONObject metricsObjects = JSONObject.fromObject(output);
		int linesOfCodeCount = 0;
		JSONArray array = metricsObjects.getJSONObject("component").getJSONArray("measures");
		for (int i = 0; i < array.size(); i++) {
			JSONObject metricsObject = array.getJSONObject(i);
			if (metricsObject.get("metric").equals("ncloc")) {
				linesOfCodeCount = metricsObject.getInt("value");
			}
		}

		return linesOfCodeCount;
	}

	private int getSonarIssues(String url, String severity) throws IOException {
		String output = getResult(url + severity);
		return JSONObject.fromObject(output).getInt("total");
	}
>>>>>>> 58483883
}<|MERGE_RESOLUTION|>--- conflicted
+++ resolved
@@ -24,7 +24,6 @@
 
 public class SonarQubePointGenerator extends AbstractPointGenerator {
 
-<<<<<<< HEAD
     private static final String BUILD_DISPLAY_NAME = "display_name";
     private static final String SONARQUBE_LINES_OF_CODE = "lines_of_code";
     private static final String SONARQUBE_COMPLEXITY = "complexity";
@@ -80,6 +79,8 @@
             String url = "";
             try {
                 url = build.getEnvironment(listener).get("SONAR_HOST_URL");
+                String logMessage = "[InfluxDB Plugin] INFO: Using SonarQube host URL found in environment variable SONAR_HOST_URL";
+                listener.getLogger().println(logMessage);
             } catch (InterruptedException | IOException e) {
                 // handle
             }
@@ -129,8 +130,13 @@
         try {
             String token = build.getEnvironment(listener).get("SONAR_AUTH_TOKEN");
             if (token != null) {
+                String logMessage = "[InfluxDB Plugin] INFO: Using SonarQube auth token found in environment variable SONAR_AUTH_TOKEN";
+                listener.getLogger().println(logMessage);
                 String credential = Credentials.basic(token, "", StandardCharsets.UTF_8);
                 requestBuilder.header("Authorization", credential);
+            } else {
+                String logMessage = "[InfluxDB Plugin] WARNING: No SonarQube auth token found in environment variable SONAR_AUTH_TOKEN. Depending on access rights, this might result in a HTTP/401.";
+                listener.getLogger().println(logMessage);
             }
         } catch (InterruptedException | IOException e) {
             // handle
@@ -191,179 +197,4 @@
         String output = getResult(url + severity);
         return JSONObject.fromObject(output).getInt("total");
     }
-=======
-	private static final String BUILD_DISPLAY_NAME = "display_name";
-	private static final String SONARQUBE_LINES_OF_CODE = "lines_of_code";
-	private static final String SONARQUBE_COMPLEXITY = "complexity";
-	private static final String SONARQUBE_CRITICAL_ISSUES = "critical_issues";
-	private static final String SONARQUBE_MAJOR_ISSUES = "major_issues";
-	private static final String SONARQUBE_MINOR_ISSUES = "minor_issues";
-	private static final String SONARQUBE_INFO_ISSUES = "info_issues";
-	private static final String SONARQUBE_BLOCKER_ISSUES = "blocker_issues";
-
-	private static final String URL_PATTERN_IN_LOGS = ".*" + Pattern.quote("ANALYSIS SUCCESSFUL, you can browse ")
-			+ "(.*)";
-
-	private static final String SONAR_ISSUES_BASE_URL = "/api/issues/search?ps=500&projectKeys=";
-
-	private static final String SONAR_METRICS_BASE_URL = "/api/measures/component?metricKeys=ncloc,complexity,violations&componentKey=";
-
-	private static final OkHttpClient httpClient = new OkHttpClient();
-
-	private String sonarIssuesUrl;
-	private String sonarMetricsUrl;
-
-	private final Run<?, ?> build;
-	private final String customPrefix;
-	private final TaskListener listener;
-
-	public SonarQubePointGenerator(MeasurementRenderer<Run<?, ?>> measurementRenderer, String customPrefix,
-			Run<?, ?> build, long timestamp, TaskListener listener, boolean replaceDashWithUnderscore) {
-		super(measurementRenderer, timestamp, replaceDashWithUnderscore);
-		this.build = build;
-		this.customPrefix = customPrefix;
-		this.listener = listener;
-	}
-
-	public boolean hasReport() {
-		String sonarBuildLink = null;
-		try {
-			sonarBuildLink = getSonarProjectURLFromBuildLogs(build);
-			if (!StringUtils.isEmpty(sonarBuildLink)) {
-				setSonarDetails(sonarBuildLink);
-				return true;
-			}
-		} catch (IOException e) {
-			//
-		}
-
-		return false;
-	}
-
-	private void setSonarDetails(String sonarBuildLink) {
-		try {
-			String sonarProjectName = getSonarProjectName(sonarBuildLink);
-			// Use SONAR_HOST_URL environment variable if possible
-			String url = "";
-			try {
-				url = build.getEnvironment(listener).get("SONAR_HOST_URL");
-				String logMessage = "[InfluxDB Plugin] INFO: Using SonarQube host URL found in environment variable SONAR_HOST_URL";
-				listener.getLogger().println(logMessage);
-			} catch (InterruptedException | IOException e) {
-				// handle
-			}
-			String sonarServer;
-			if (url != null && !url.isEmpty()) {
-				sonarServer = url;
-			} else {
-				if (sonarBuildLink.indexOf("/dashboard?id=" + sonarProjectName) > 0) {
-					sonarServer = sonarBuildLink.substring(0,
-							sonarBuildLink.indexOf("/dashboard?id=" + sonarProjectName));
-				} else {
-					sonarServer = sonarBuildLink.substring(0,
-							sonarBuildLink.indexOf("/dashboard/index/" + sonarProjectName));
-				}
-			}
-			sonarIssuesUrl = sonarServer + SONAR_ISSUES_BASE_URL + sonarProjectName + "&resolved=false&severities=";
-			sonarMetricsUrl = sonarServer + SONAR_METRICS_BASE_URL + sonarProjectName;
-		} catch (URISyntaxException e) {
-			//
-		}
-	}
-
-	public Point[] generate() {
-		Point point = null;
-		try {
-			point = buildPoint(measurementName("sonarqube_data"), customPrefix, build)
-					.addField(BUILD_DISPLAY_NAME, build.getDisplayName())
-					.addField(SONARQUBE_CRITICAL_ISSUES, getSonarIssues(sonarIssuesUrl, "CRITICAL"))
-					.addField(SONARQUBE_BLOCKER_ISSUES, getSonarIssues(sonarIssuesUrl, "BLOCKER"))
-					.addField(SONARQUBE_MAJOR_ISSUES, getSonarIssues(sonarIssuesUrl, "MAJOR"))
-					.addField(SONARQUBE_MINOR_ISSUES, getSonarIssues(sonarIssuesUrl, "MINOR"))
-					.addField(SONARQUBE_INFO_ISSUES, getSonarIssues(sonarIssuesUrl, "INFO"))
-					.addField(SONARQUBE_LINES_OF_CODE, getLinesOfCode(sonarMetricsUrl))
-					.build();
-		} catch (IOException e) {
-			// handle
-		}
-		return new Point[] { point };
-	}
-
-	private String getResult(String url) throws IOException {
-		Request.Builder requestBuilder = new Request.Builder()
-				.get()
-				.url(url)
-				.header("Accept", "application/json");
-
-		try {
-			String token = build.getEnvironment(listener).get("SONAR_AUTH_TOKEN");
-			if (token != null) {
-				String logMessage = "[InfluxDB Plugin] INFO: Using SonarQube auth token found in environment variable SONAR_AUTH_TOKEN";
-				listener.getLogger().println(logMessage);
-				String credential = Credentials.basic(token, "", StandardCharsets.UTF_8);
-				requestBuilder.header("Authorization", credential);
-			} else {
-				String logMessage = "[InfluxDB Plugin] WARNING: No SonarQube auth token found in environment variable SONAR_AUTH_TOKEN. Depending on access rights, this might result in a HTTP/401.";
-				listener.getLogger().println(logMessage);
-            }
-		} catch (InterruptedException | IOException e) {
-			// handle
-		}
-
-		try (Response response = httpClient.newCall(requestBuilder.build()).execute()) {
-			if (response.code() != 200) {
-				throw new RuntimeException("Failed : HTTP error code : " + response.code() + " from URL : " + url);
-			}
-
-			return response.body().string();
-		}
-	}
-
-	private String getSonarProjectURLFromBuildLogs(Run<?, ?> build) throws IOException {
-		String url = null;
-		try (BufferedReader br = new BufferedReader(build.getLogReader())) {
-			String line;
-			Pattern p = Pattern.compile(URL_PATTERN_IN_LOGS);
-			while ((line = br.readLine()) != null) {
-				Matcher match = p.matcher(line);
-				if (match.matches()) {
-					url = match.group(1);
-				}
-			}
-		}
-		return url;
-	}
-
-	String getSonarProjectName(String url) throws URISyntaxException {
-		//String sonarVersion = getResult("api/server/version");
-		URI uri = new URI(url);
-		String[] projectUrl;
-		try {
-			projectUrl = uri.getRawQuery().split("id=");
-		} catch (NullPointerException e) {
-			projectUrl = uri.getRawPath().split("/");
-		}
-		return projectUrl.length > 1 ? projectUrl[projectUrl.length - 1] : "";
-	}
-
-	private int getLinesOfCode(String url) throws IOException {
-		String output = getResult(url);
-		JSONObject metricsObjects = JSONObject.fromObject(output);
-		int linesOfCodeCount = 0;
-		JSONArray array = metricsObjects.getJSONObject("component").getJSONArray("measures");
-		for (int i = 0; i < array.size(); i++) {
-			JSONObject metricsObject = array.getJSONObject(i);
-			if (metricsObject.get("metric").equals("ncloc")) {
-				linesOfCodeCount = metricsObject.getInt("value");
-			}
-		}
-
-		return linesOfCodeCount;
-	}
-
-	private int getSonarIssues(String url, String severity) throws IOException {
-		String output = getResult(url + severity);
-		return JSONObject.fromObject(output).getInt("total");
-	}
->>>>>>> 58483883
 }