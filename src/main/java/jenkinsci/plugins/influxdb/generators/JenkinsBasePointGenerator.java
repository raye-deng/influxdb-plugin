--- conflicted
+++ resolved
@@ -101,7 +101,10 @@
             point.addField(TESTS_TOTAL, build.getAction(AbstractTestResultAction.class).getTotalCount());
         }
 
-<<<<<<< HEAD
+        if (hasMetricsPlugin(build)) {
+            point.addField(TIME_IN_QUEUE, build.getAction(jenkins.metrics.impl.TimeInQueueAction.class).getQueuingDurationMillis());
+        }
+
         if (StringUtils.isNotBlank(jenkinsEnvParameterField)) {
             Properties fieldProperties = parsePropertiesString(jenkinsEnvParameterField);
             Map fieldMap = resolveEnvParameterAndTransformToMap(fieldProperties);
@@ -112,10 +115,6 @@
             Properties tagProperties = parsePropertiesString(jenkinsEnvParameterTag);
             Map tagMap = resolveEnvParameterAndTransformToMap(tagProperties);
             point.tag(tagMap);
-=======
-        if (hasMetricsPlugin(build)) {
-            point.addField(TIME_IN_QUEUE, build.getAction(jenkins.metrics.impl.TimeInQueueAction.class).getQueuingDurationMillis());
->>>>>>> 1ad9f56d
         }
 
         return new Point[] {point.build()};
